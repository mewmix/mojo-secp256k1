--- conflicted
+++ resolved
@@ -59,17 +59,11 @@
 cmd = ".pixi/envs/default/bin/python python_tests/run_wycheproof_tests.py"
 
 [tasks.test-field-ops]
-<<<<<<< HEAD
-cmd = "mojo -I . -I decimojo/src test_field_ops.mojo"
-
-[tasks.test-edge-cases]
-cmd = "mojo -I . -I decimojo/src test_edge_cases.mojo"
-=======
 cmd = "mojo -I . -I decimojo/src tests/test_field_ops.mojo"
 
 [tasks.test-edge-cases]
 cmd = "mojo -I . -I decimojo/src tests/test_edge_cases.mojo"
->>>>>>> f506661f
+
 
 [tasks.fuzz]
 cmd = "mojo -I . -I decimojo/src fuzz_all.mojo"